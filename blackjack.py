--- conflicted
+++ resolved
@@ -96,17 +96,13 @@
 
         i = card - 1
         count = self.counts[i]
-<<<<<<< HEAD
+
         max_count = 4 * self.n_decks
         assert count <= max_count, f'cannot have more than {max_count} cards of value {card}.'
         new_shoe = deepcopy(self)
         new_shoe.counts[i] = count + 1
         return new_shoe
-=======
-
-        assert count <= 4 * self.n_decks, f'cannot have more than {count} cards of value {card}.'
-        self.counts[i] = count + 1
->>>>>>> c89817e6
+
 
 
 class State:
